﻿namespace GBX.NET;

public readonly record struct Int2(int X, int Y)
{
<<<<<<< HEAD
    public int X { get; }
    public int Y { get; }

    public Int2(int x, int y)
    {
        X = x;
        Y = y;
    }

    public void Deconstruct(out int x, out int y)
    {
        x = X;
        y = Y;
    }

    public override string ToString() => $"<{X}, {Y}>";
    public override int GetHashCode() => X.GetHashCode() ^ Y.GetHashCode();
    public override bool Equals(object? obj) => obj is Int2 a && a == this;

    public static bool operator ==(Int2 a, Int2 b) => a.X == b.X && a.Y == b.Y;
    public static bool operator !=(Int2 a, Int2 b) => !(a.X == b.X && a.Y == b.Y);
=======
    public static readonly Int2 Zero = new();
>>>>>>> b20dac02

    public static Int2 operator +(Int2 a, Int2 b) => new(a.X + b.X, a.Y + b.Y);
    public static Int2 operator +(Int2 a, int b) => new(a.X + b, a.Y + b);
    public static Vec2 operator +(Int2 a, float b) => new(a.X + b, a.Y + b);

    public static Int2 operator +(int a, Int2 b) => b + a;
    public static Vec2 operator +(float a, Int2 b) => b + a;

    public static Int2 operator -(Int2 a, Int2 b) => new(a.X - b.X, a.Y - b.Y);
    public static Int2 operator -(Int2 a, int b) => new(a.X - b, a.Y - b);
    public static Vec2 operator -(Int2 a, float b) => new(a.X - b, a.Y - b);

    public static Int2 operator *(Int2 a, Int2 b) => new(a.X * b.X, a.Y * b.Y);
    public static Int2 operator *(Int2 a, int b) => new(a.X * b, a.Y * b);
    public static Vec2 operator *(Int2 a, float b) => new(a.X * b, a.Y * b);

    public static Int2 operator *(int a, Int2 b) => b * a;
    public static Vec2 operator *(float a, Int2 b) => b * a;

    public static Int2 operator ^(Int2 a, Int2 b) => new(a.X ^ b.X, a.Y ^ b.Y);
    public static Int2 operator ^(Int2 a, int b) => new(a.X ^ b, a.Y ^ b);

    public static Int2 operator ^(int a, Int2 b) => b ^ a;

    public static implicit operator Int2((int X, int Y) v) => new(v.X, v.Y);
    public static implicit operator (int X, int Y)(Int2 v) => (v.X, v.Y);

    public static explicit operator Int2(Vec2 a) => new((int)a.X, (int)a.Y);

    public static explicit operator Int2(ReadOnlySpan<int> a) => GetInt2FromReadOnlySpan(a);
    public static explicit operator Int2(Span<int> a) => GetInt2FromReadOnlySpan(a);
    public static explicit operator Int2(int[] a) => GetInt2FromReadOnlySpan(a);

    public static Int2 GetInt2FromReadOnlySpan(ReadOnlySpan<int> a) => a.Length switch
    {
        0 => default,
        1 => new(a[0], 0),
        _ => new(a[0], a[1])
    };
}<|MERGE_RESOLUTION|>--- conflicted
+++ resolved
@@ -2,31 +2,7 @@
 
 public readonly record struct Int2(int X, int Y)
 {
-<<<<<<< HEAD
-    public int X { get; }
-    public int Y { get; }
-
-    public Int2(int x, int y)
-    {
-        X = x;
-        Y = y;
-    }
-
-    public void Deconstruct(out int x, out int y)
-    {
-        x = X;
-        y = Y;
-    }
-
-    public override string ToString() => $"<{X}, {Y}>";
-    public override int GetHashCode() => X.GetHashCode() ^ Y.GetHashCode();
-    public override bool Equals(object? obj) => obj is Int2 a && a == this;
-
-    public static bool operator ==(Int2 a, Int2 b) => a.X == b.X && a.Y == b.Y;
-    public static bool operator !=(Int2 a, Int2 b) => !(a.X == b.X && a.Y == b.Y);
-=======
     public static readonly Int2 Zero = new();
->>>>>>> b20dac02
 
     public static Int2 operator +(Int2 a, Int2 b) => new(a.X + b.X, a.Y + b.Y);
     public static Int2 operator +(Int2 a, int b) => new(a.X + b, a.Y + b);
