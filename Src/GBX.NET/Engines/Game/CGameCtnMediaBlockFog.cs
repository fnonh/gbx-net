﻿namespace GBX.NET.Engines.Game;

/// <summary>
/// MediaTracker block - Fog (0x03199000)
/// </summary>
[Node(0x03199000)]
[NodeExtension("GameCtnMediaBlockFog")]
public partial class CGameCtnMediaBlockFog : CGameCtnMediaBlock, CGameCtnMediaBlock.IHasKeys
{
    #region Fields

    private IList<Key> keys;

    #endregion

    #region Constructors

    protected CGameCtnMediaBlockFog()
    {
        keys = null!;
    }

    #endregion

    #region Properties

    IEnumerable<CGameCtnMediaBlock.Key> IHasKeys.Keys
    {
        get => keys.Cast<CGameCtnMediaBlock.Key>();
        set => keys = value.Cast<Key>().ToList();
    }

    [NodeMember]
    public IList<Key> Keys
    {
        get => keys;
        set => keys = value;
    }

    #endregion

    #region Chunks

    #region 0x000 chunk

    [Chunk(0x03199000)]
    public class Chunk03199000 : Chunk<CGameCtnMediaBlockFog>, IVersionable
    {
        private int version;

        public int Version
        {
<<<<<<< HEAD
            Version = r.ReadInt32();

            n.keys = r.ReadList(r =>
            {
                var time = r.ReadSingle_s();
                var intensity = r.ReadSingle();
                var skyIntensity = r.ReadSingle();
                var distance = r.ReadSingle();

                float? coefficient = null;
                Vec3? color = null;
                float? cloudsOpacity = null;
                float? cloudsSpeed = null;

                if (Version >= 1)
                {
                    coefficient = r.ReadSingle();
                    color = r.ReadVec3();

                    if (Version >= 2)
                    {
                        cloudsOpacity = r.ReadSingle();
                        cloudsSpeed = r.ReadSingle();
                    }
                }

                return new Key()
                {
                    Time = time,
                    Intensity = intensity,
                    SkyIntensity = skyIntensity,
                    Distance = distance,
                    Coefficient = coefficient,
                    Color = color,
                    CloudsOpacity = cloudsOpacity,
                    CloudsSpeed = cloudsSpeed
                };
            });
=======
            get => version;
            set => version = value;
>>>>>>> b20dac02
        }

        public override void ReadWrite(CGameCtnMediaBlockFog n, GameBoxReaderWriter rw)
        {
<<<<<<< HEAD
            w.Write(Version);

            w.Write(n.keys, (x, w) =>
            {
                w.WriteSingle_s(x.Time);
                w.Write(x.Intensity);
                w.Write(x.SkyIntensity);
                w.Write(x.Distance);

                if (Version >= 1)
                {
                    w.Write(x.Coefficient.GetValueOrDefault(1));
                    w.Write(x.Color.GetValueOrDefault());

                    if (Version >= 2)
                    {
                        w.Write(x.CloudsOpacity.GetValueOrDefault(1));
                        w.Write(x.CloudsSpeed.GetValueOrDefault(1));
                    }
                }
            });
=======
            rw.Int32(ref version);
            rw.ListKey(ref n.keys!, version);
>>>>>>> b20dac02
        }
    }

    #endregion

    #endregion
}<|MERGE_RESOLUTION|>--- conflicted
+++ resolved
@@ -50,79 +50,14 @@
 
         public int Version
         {
-<<<<<<< HEAD
-            Version = r.ReadInt32();
-
-            n.keys = r.ReadList(r =>
-            {
-                var time = r.ReadSingle_s();
-                var intensity = r.ReadSingle();
-                var skyIntensity = r.ReadSingle();
-                var distance = r.ReadSingle();
-
-                float? coefficient = null;
-                Vec3? color = null;
-                float? cloudsOpacity = null;
-                float? cloudsSpeed = null;
-
-                if (Version >= 1)
-                {
-                    coefficient = r.ReadSingle();
-                    color = r.ReadVec3();
-
-                    if (Version >= 2)
-                    {
-                        cloudsOpacity = r.ReadSingle();
-                        cloudsSpeed = r.ReadSingle();
-                    }
-                }
-
-                return new Key()
-                {
-                    Time = time,
-                    Intensity = intensity,
-                    SkyIntensity = skyIntensity,
-                    Distance = distance,
-                    Coefficient = coefficient,
-                    Color = color,
-                    CloudsOpacity = cloudsOpacity,
-                    CloudsSpeed = cloudsSpeed
-                };
-            });
-=======
             get => version;
             set => version = value;
->>>>>>> b20dac02
         }
 
         public override void ReadWrite(CGameCtnMediaBlockFog n, GameBoxReaderWriter rw)
         {
-<<<<<<< HEAD
-            w.Write(Version);
-
-            w.Write(n.keys, (x, w) =>
-            {
-                w.WriteSingle_s(x.Time);
-                w.Write(x.Intensity);
-                w.Write(x.SkyIntensity);
-                w.Write(x.Distance);
-
-                if (Version >= 1)
-                {
-                    w.Write(x.Coefficient.GetValueOrDefault(1));
-                    w.Write(x.Color.GetValueOrDefault());
-
-                    if (Version >= 2)
-                    {
-                        w.Write(x.CloudsOpacity.GetValueOrDefault(1));
-                        w.Write(x.CloudsSpeed.GetValueOrDefault(1));
-                    }
-                }
-            });
-=======
             rw.Int32(ref version);
             rw.ListKey(ref n.keys!, version);
->>>>>>> b20dac02
         }
     }
 
