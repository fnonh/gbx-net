--- conflicted
+++ resolved
@@ -10,16 +10,6 @@
     public float GetMagnitude() => (float)Math.Sqrt(GetSqrMagnitude());
 #endif
 
-<<<<<<< HEAD
-    public void Deconstruct(out float x, out float y)
-    {
-        x = X;
-        y = Y;
-    }
-
-    public float GetMagnitude() => (float)Math.Sqrt(X * X + Y * Y);
-=======
->>>>>>> b20dac02
     public float GetSqrMagnitude() => X * X + Y * Y;
 
     public static readonly Vec2 Zero = new();
