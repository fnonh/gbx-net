--- conflicted
+++ resolved
@@ -15,26 +15,10 @@
         
     }
 
-<<<<<<< HEAD
-    public void Deconstruct(out string id, out Collection collection, out string author)
-    {
-        id = ID;
-        collection = Collection;
-        author = Author;
-    }
-
-    public override string ToString() => $"(\"{ID}\", \"{Collection}\", \"{Author}\")";
-    public override int GetHashCode() => ID.GetHashCode() ^ Collection.GetHashCode() ^ Author.GetHashCode();
-    public override bool Equals(object? obj) => this is Ident m && this == m;
-
-    public static bool operator ==(Ident? a, Ident? b) => a?.ID == b?.ID && a?.Collection == b?.Collection && a?.Author == b?.Author;
-    public static bool operator !=(Ident? a, Ident? b) => !(a?.ID == b?.ID && a?.Collection == b?.Collection && a?.Author == b?.Author);
-=======
     public static implicit operator Ident((string Id, Collection Collection, string Author) v)
     {
         return new(v.Id, v.Collection, v.Author);
     }
->>>>>>> b20dac02
 
     public static implicit operator (string Id, Collection Collection, string Author)(Ident v)
     {
