--- conflicted
+++ resolved
@@ -137,7 +137,6 @@
 
             while (r.BaseStream.Position < r.BaseStream.Length)
             {
-<<<<<<< HEAD
                 if (r.BaseStream.Position + 4 > r.BaseStream.Length)
                 {
                     Debug.WriteLine($"Unexpected end of the stream: {r.BaseStream.Position}/{r.BaseStream.Length}");
@@ -152,182 +151,146 @@
                     break;
                 }
                 else if (chunkID == 0)
-=======
-                try
->>>>>>> 579b019a
-                {
-                    var chunkID = r.ReadUInt32();
-
-                    if (chunkID == 0xFACADE01) // no more chunks
-                    {
+                {
+                    // weird case after ending node reference
+                }
+                else
+                {
+                    if (node.Body != null && node.Body.GBX.ClassID.HasValue && Remap(node.Body.GBX.ClassID.Value) == node.ID)
+                        Log.Write($"[{node.ClassName}] 0x{chunkID:X8} ({(float)r.BaseStream.Position / r.BaseStream.Length:0.00%})");
+                    else
+                        Log.Write($"~ [{node.ClassName}] 0x{chunkID:X8} ({(float)r.BaseStream.Position / r.BaseStream.Length:0.00%})");
+                }
+
+                Type chunkClass = null;
+
+                var chunkRemapped = Chunk.Remap(chunkID);
+
+                var reflected = ((chunkRemapped & 0xFFFFF000) == node.ID || AvailableInheritanceClasses[type].Contains(chunkRemapped & 0xFFFFF000))
+                    && (AvailableChunkClasses[type].TryGetValue(chunkRemapped, out chunkClass) || AvailableChunkClasses[type].TryGetValue(chunkID & 0xFFF, out chunkClass));
+
+                var skippable = reflected && chunkClass.BaseType.GetGenericTypeDefinition() == typeof(SkippableChunk<>);
+
+                if (!reflected || skippable)
+                {
+                    var skip = r.ReadUInt32();
+
+                    if (skip != 0x534B4950)
+                    {
+                        if (chunkID != 0 && !reflected)
+                        {
+                            Debug.WriteLine($"Wrong chunk format or unskippable chunk: 0x{chunkID:X8} ({Names.Where(x => x.Key == Chunk.Remap(chunkID & 0xFFFFF000)).Select(x => x.Value).FirstOrDefault() ?? "unknown class"})"); // Read till facade
+                            node.FaultyChunk = chunkID;
+
+                            if (node.Body != null && node.Body.GBX.ClassID.HasValue && Remap(node.Body.GBX.ClassID.Value) == node.ID)
+                                Log.Write($"[{node.ClassName}] 0x{chunkID:X8} ERROR (wrong chunk format or unknown unskippable chunk)", ConsoleColor.Red);
+                            else
+                                Log.Write($"~ [{node.ClassName}] 0x{chunkID:X8} ERROR (wrong chunk format or unknown unskippable chunk)", ConsoleColor.Red);
+
+                            var buffer = BitConverter.GetBytes(chunkID);
+                            using (var restMs = new MemoryStream(ushort.MaxValue))
+                            {
+                                restMs.Write(buffer, 0, buffer.Length);
+
+                                while (r.PeekUInt32() != 0xFACADE01)
+                                    restMs.WriteByte(r.ReadByte());
+
+                                node.Rest = restMs.ToArray();
+                            }
+                            Debug.WriteLine("FACADE found.");
+                        }
                         break;
                     }
-                    else if (chunkID == 0)
-                    {
-                        // weird case after ending node reference
-                    }
-                    else
-                    {
-                        if (node.Body != null && node.Body.GBX.ClassID.HasValue && Remap(node.Body.GBX.ClassID.Value) == node.ID)
-                            Log.Write($"[{node.ClassName}] 0x{chunkID:X8} ({(float)r.BaseStream.Position / r.BaseStream.Length:0.00%})");
-                        else
-                            Log.Write($"~ [{node.ClassName}] 0x{chunkID:X8} ({(float)r.BaseStream.Position / r.BaseStream.Length:0.00%})");
-                    }
-
-                    Type chunkClass = null;
-
-                    var chunkRemapped = Chunk.Remap(chunkID);
-
-                    var reflected = ((chunkRemapped & 0xFFFFF000) == node.ID || AvailableInheritanceClasses[type].Contains(chunkRemapped & 0xFFFFF000))
-                        && (AvailableChunkClasses[type].TryGetValue(chunkRemapped, out chunkClass) || AvailableChunkClasses[type].TryGetValue(chunkID & 0xFFF, out chunkClass));
-
-                    var skippable = reflected && chunkClass.BaseType.GetGenericTypeDefinition() == typeof(SkippableChunk<>);
-
-                    if (!reflected || skippable)
-                    {
-                        var skip = r.ReadUInt32();
-
-                        if (skip != 0x534B4950)
-                        {
-<<<<<<< HEAD
-                            Debug.WriteLine($"Wrong chunk format or unskippable chunk: 0x{chunkID:x8} ({Names.Where(x => x.Key == Chunk.Remap(chunkID & 0xFFFFF000)).Select(x => x.Value).FirstOrDefault() ?? "unknown class"})"); // Read till facade
-                            node.FaultyChunk = chunkID;
-=======
-                            if (chunkID != 0 && !reflected)
-                            {
-                                Debug.WriteLine($"Wrong chunk format or unskippable chunk: 0x{chunkID:X8} ({Names.Where(x => x.Key == Chunk.Remap(chunkID & 0xFFFFF000)).Select(x => x.Value).FirstOrDefault() ?? "unknown class"})"); // Read till facade
-                                node.FaultyChunk = chunkID;
->>>>>>> 579b019a
-
-                                if (node.Body != null && node.Body.GBX.ClassID.HasValue && Remap(node.Body.GBX.ClassID.Value) == node.ID)
-                                    Log.Write($"[{node.ClassName}] 0x{chunkID:X8} ERROR (wrong chunk format or unknown unskippable chunk)", ConsoleColor.Red);
-                                else
-                                    Log.Write($"~ [{node.ClassName}] 0x{chunkID:X8} ERROR (wrong chunk format or unknown unskippable chunk)", ConsoleColor.Red);
-
-                                var buffer = BitConverter.GetBytes(chunkID);
-                                using (var restMs = new MemoryStream(ushort.MaxValue))
-                                {
-                                    restMs.Write(buffer, 0, buffer.Length);
-
-                                    while (r.PeekUInt32() != 0xFACADE01)
-                                        restMs.WriteByte(r.ReadByte());
-
-                                    node.Rest = restMs.ToArray();
-                                }
-                                Debug.WriteLine("FACADE found.");
-                            }
-                            break;
-                        }
-
-<<<<<<< HEAD
-                    Debug.WriteLine("Skippable chunk: " + chunkID.ToString("x"));
+
+                    Debug.WriteLine("Skippable chunk: " + chunkID.ToString("X"));
 
                     var chunkDataSize = r.ReadInt32();
                     Debug.WriteLine("Chunk size: " + chunkDataSize);
                     var chunkData = new byte[chunkDataSize];
                     if (chunkDataSize > 0)
                         r.Read(chunkData, 0, chunkDataSize);
-=======
-                        Debug.WriteLine("Skippable chunk: " + chunkID.ToString("X"));
->>>>>>> 579b019a
-
-                        var chunkDataSize = r.ReadInt32();
-                        Debug.WriteLine("Chunk size: " + chunkDataSize);
-                        var chunkData = new byte[chunkDataSize];
-                        if (chunkDataSize > 0)
-                            r.Read(chunkData, 0, chunkDataSize);
-
-                        if (reflected && chunkClass.GetCustomAttribute<IgnoreChunkAttribute>() == null)
-                        {
-                            ISkippableChunk c;
-
-                            var constructor = chunkClass.GetConstructors().First();
-                            var constructorParams = constructor.GetParameters();
-                            if (constructorParams.Length == 0)
-                            {
-                                c = (ISkippableChunk)constructor.Invoke(new object[0]);
-                                c.Node = node;
-                                c.Part = body;
-                                c.Stream = new MemoryStream(chunkData, 0, chunkData.Length, false);
-                                if (chunkData == null || chunkData.Length == 0)
-                                    c.Discovered = true;
-                                c.OnLoad();
-                            }
-                            else if (constructorParams.Length == 2)
-                                c = (ISkippableChunk)constructor.Invoke(new object[] { node, chunkData });
-                            else throw new ArgumentException($"{type.FullName} has an invalid amount of parameters.");
-
-                            chunks.Add((Chunk)c);
-
-                            if (chunkClass.GetCustomAttribute<ChunkAttribute>().ProcessSync)
-                                c.Discover();
-                        }
-                        else
-                        {
-                            Debug.WriteLine("Unknown skippable chunk: " + chunkID.ToString("X"));
-                            chunks.Add((Chunk)Activator.CreateInstance(typeof(SkippableChunk<>).MakeGenericType(type), node, chunkID, chunkData));
-                        }
-                    }
-
-                    if (reflected && !skippable)
-                    {
-                        Debug.WriteLine("Unskippable chunk: " + chunkID.ToString("X8"));
-
-                        if (skippable) // Does it ever happen?
-                        {
-                            var skip = r.ReadUInt32();
-                            var chunkDataSize = r.ReadInt32();
-                        }
-
-                        IChunk chunk;
+
+                    if (reflected && chunkClass.GetCustomAttribute<IgnoreChunkAttribute>() == null)
+                    {
+                        ISkippableChunk c;
 
                         var constructor = chunkClass.GetConstructors().First();
                         var constructorParams = constructor.GetParameters();
                         if (constructorParams.Length == 0)
                         {
-                            chunk = (IChunk)constructor.Invoke(new object[0]);
-                            chunk.Node = node;
-                        }
-                        else if (constructorParams.Length == 1)
-                            chunk = (IChunk)constructor.Invoke(new object[] { node });
+                            c = (ISkippableChunk)constructor.Invoke(new object[0]);
+                            c.Node = node;
+                            c.Part = body;
+                            c.Stream = new MemoryStream(chunkData, 0, chunkData.Length, false);
+                            if (chunkData == null || chunkData.Length == 0)
+                                c.Discovered = true;
+                            c.OnLoad();
+                        }
+                        else if (constructorParams.Length == 2)
+                            c = (ISkippableChunk)constructor.Invoke(new object[] { node, chunkData });
                         else throw new ArgumentException($"{type.FullName} has an invalid amount of parameters.");
 
-                        chunk.Part = body;
-                        chunk.OnLoad();
-
-                        chunks.Add((Chunk)chunk);
-
-                        r.Chunk = (Chunk)chunk; // Set chunk temporarily for reading
-
-                        var posBefore = r.BaseStream.Position;
-
-                        GameBoxReaderWriter gbxrw = new GameBoxReaderWriter(r);
+                        chunks.Add((Chunk)c);
+
+                        if (chunkClass.GetCustomAttribute<ChunkAttribute>().ProcessSync)
+                            c.Discover();
+                    }
+                    else
+                    {
+                        Debug.WriteLine("Unknown skippable chunk: " + chunkID.ToString("X"));
+                        chunks.Add((Chunk)Activator.CreateInstance(typeof(SkippableChunk<>).MakeGenericType(type), node, chunkID, chunkData));
+                    }
+                }
+
+                if (reflected && !skippable)
+                {
+                    Debug.WriteLine("Unskippable chunk: " + chunkID.ToString("X8"));
+
+                    if (skippable) // Does it ever happen?
+                    {
+                        var skip = r.ReadUInt32();
+                        var chunkDataSize = r.ReadInt32();
+                    }
+
+                    IChunk chunk;
+
+                    var constructor = chunkClass.GetConstructors().First();
+                    var constructorParams = constructor.GetParameters();
+                    if (constructorParams.Length == 0)
+                    {
+                        chunk = (IChunk)constructor.Invoke(new object[0]);
+                        chunk.Node = node;
+                    }
+                    else if (constructorParams.Length == 1)
+                        chunk = (IChunk)constructor.Invoke(new object[] { node });
+                    else throw new ArgumentException($"{type.FullName} has an invalid amount of parameters.");
+
+                    chunk.Part = body;
+                    chunk.OnLoad();
+
+                    chunks.Add((Chunk)chunk);
+
+                    r.Chunk = (Chunk)chunk; // Set chunk temporarily for reading
+
+                    var posBefore = r.BaseStream.Position;
+
+                    GameBoxReaderWriter gbxrw = new GameBoxReaderWriter(r);
+
+                    try
+                    {
                         chunk.ReadWrite(node, gbxrw);
-
-<<<<<<< HEAD
-                    GameBoxReaderWriter gbxrw = new GameBoxReaderWriter(r);
-
-                    try
-                    {
-                        chunk.ReadWrite(node, gbxrw);
                     }
                     catch (EndOfStreamException)
                     {
                         Debug.WriteLine($"Unexpected end of the stream while reading the chunk.");
                     }
-=======
-                        chunk.Progress = (int)(r.BaseStream.Position - posBefore);
->>>>>>> 579b019a
-
-                        r.Chunk = null;
-                    }
-
-                    previousChunk = chunkID;
-                }
-                catch (EndOfStreamException)
-                {
-                    break;
-                }
+
+                    chunk.Progress = (int)(r.BaseStream.Position - posBefore);
+
+                    r.Chunk = null;
+                }
+
+                previousChunk = chunkID;
             }
 
             if (node.Body != null && node.Body.GBX.ClassID.HasValue && Remap(node.Body.GBX.ClassID.Value) == node.ID)
@@ -677,4 +640,4 @@
             }
         }
     }
-}
+}